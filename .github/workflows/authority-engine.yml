name: Authority Engine - Content Pipeline

on:
  schedule:
    - cron: '0 4 * * *'  # Daily at 6 AM SAST
  workflow_dispatch:
    inputs:
      notion_page_id:
        description: 'Notion page ID to process'
        default: '2b8af2b8d06b8150a5acfe7aa7d8f221'
        required: false

jobs:
  broadcast_content:
    runs-on: ubuntu-latest
    name: "Authority Engine - Content Broadcasting"
<<<<<<< HEAD

    env:
      # ========================================================================
      # ALL CREDENTIALS BELOW ARE LOADED FROM GITHUB SECRETS
      # NO API KEYS ARE HARDCODED - ALL VALUES COME FROM:
      # https://github.com/deedk822-lang/The-lab-verse-monitoring-/settings/secrets/actions
      # ========================================================================

      # === AI BRAINS ===
      # These secrets are ALREADY CONFIGURED in GitHub repository settings
      DASHSCOPE_API_KEY: ${{ secrets.DASHSCOPE_API_KEY }}   # ✅ Already set in GitHub Secrets
      COHERE_API_KEY: ${{ secrets.COHERE_API_KEY }}         # ✅ Already set in GitHub Secrets
      MISTRAL_API_KEY: ${{ secrets.MISTRALAI_API_KEY }}     # ✅ Already set in GitHub Secrets

      # === CONTENT SOURCE ===
      # These secrets are ALREADY CONFIGURED in GitHub repository settings
      NOTION_API_KEY: ${{ secrets.NOTION_API_KEY }}         # ✅ Already set in GitHub Secrets
      NOTION_PAGE_ID: ${{ github.event.inputs.notion_page_id }}

=======
    
    env:
      # === AI BRAINS ===
      DASHSCOPE_API_KEY: ${{ secrets.DASHSCOPE_API_KEY }}
      COHERE_API_KEY: ${{ secrets.COHERE_API_KEY }}
      MISTRAL_API_KEY: ${{ secrets.MISTRALAI_API_KEY }}

      # === CONTENT SOURCE ===
      NOTION_API_KEY: ${{ secrets.NOTION_API_KEY }}
      NOTION_PAGE_ID: ${{ github.event.inputs.notion_page_id }}

>>>>>>> fc815083
      # === IDENTITY 1: DEEDK822 (BLOG OWNER & CONTENT PUBLISHER) ===
      # WordPress publishing identity
      # Email: deedk822@gmail.com
      # Site: deedk822.wordpress.com
<<<<<<< HEAD
      # These secrets are ALREADY CONFIGURED in GitHub repository settings
      WORDPRESS_USER: ${{ secrets.WORDPRESS_USER }}         # ✅ Already set in GitHub Secrets
      WORDPRESS_PASSWORD: ${{ secrets.WORDPRESS_PASSWORD }} # ✅ Already set in GitHub Secrets
      WORDPRESS_URL: "https://deedk822.wordpress.com/xmlrpc.php"  # Public URL (not secret)
=======
      WORDPRESS_USER: ${{ secrets.WORDPRESS_USER }}           # deedk822@gmail.com
      WORDPRESS_PASSWORD: ${{ secrets.WORDPRESS_PASSWORD }}
      WORDPRESS_URL: "https://deedk822.wordpress.com/xmlrpc.php"
>>>>>>> fc815083

      # === IDENTITY 2: DIMAKATSO MOLELI (PROJECT MANAGER) ===
      # Jira task tracking identity
      # Email: dimakatsomoleli@gmail.com
      # Jira: dimakatsomoleli.atlassian.net
<<<<<<< HEAD
      # These secrets are ALREADY CONFIGURED in GitHub repository settings
      JIRA_USER_EMAIL: ${{ secrets.JIRA_USER_EMAIL }}      # ✅ Already set in GitHub Secrets
      JIRA_API_TOKEN: ${{ secrets.JIRA_LINK }}             # ✅ Already set in GitHub Secrets
      JIRA_BASE_URL: "https://dimakatsomoleli.atlassian.net"  # Public URL (not secret)

      # === MARKETING CHANNELS ===
      # These secrets are ALREADY CONFIGURED in GitHub repository settings
      ARYSHARE_API_KEY: ${{ secrets.ARYSHARE_API_KEY }}    # ✅ Already set in GitHub Secrets
      MAILCHIMP_API_KEY: ${{ secrets.MAILCHIMP_API_KEY }}  # ✅ Already set in GitHub Secrets
      MANAGE_WIX_API_KEY: ${{ secrets.MANAGE_WIX_API_KEY }} # ✅ Already set in GitHub Secrets
=======
      JIRA_USER_EMAIL: ${{ secrets.JIRA_USER_EMAIL }}        # dimakatsomoleli@gmail.com
      JIRA_API_TOKEN: ${{ secrets.JIRA_LINK }}
      JIRA_BASE_URL: "https://dimakatsomoleli.atlassian.net"

      # === MARKETING CHANNELS ===
      ARYSHARE_API_KEY: ${{ secrets.ARYSHARE_API_KEY }}
      MAILCHIMP_API_KEY: ${{ secrets.MAILCHIMP_API_KEY }}
      MANAGE_WIX_API_KEY: ${{ secrets.MANAGE_WIX_API_KEY }}
>>>>>>> fc815083

    steps:
      - name: Checkout Code
        uses: actions/checkout@v4

      - name: Setup Python
        uses: actions/setup-python@v5
        with:
          python-version: '3.10'
          cache: 'pip'

      - name: Install Dependencies
        run: |
          pip install -r vaal-ai-empire/requirements.txt
          pip install -e vaal-ai-empire/
          pip install notion-client python-wordpress-xmlrpc jira mailchimp-marketing requests

<<<<<<< HEAD
      - name: 🔑 Verify Secrets Are Loaded
=======
      - name: 🔑 Verify Identities
>>>>>>> fc815083
        run: |
          echo "🆔 Verifying Identity Configuration..."
          echo "  📝 WordPress: deedk822@gmail.com (Deedk822)"
          echo "  📊 Jira: dimakatsomoleli@gmail.com (Dimakatso Moleli)"
<<<<<<< HEAD
          echo ""
          echo "✅ All secrets loaded from GitHub repository settings"
          echo "✅ No API keys requested from user"
=======
>>>>>>> fc815083
          echo "✅ All identities configured correctly"

      - name: 🚀 Execute Authority Engine Pipeline
        run: |
          python3 vaal-ai-empire/scripts/run_authority_pipeline.py

      - name: 📝 Generate Summary
        if: always()
        run: |
          echo "## 🚀 Authority Engine Report" >> $GITHUB_STEP_SUMMARY
          echo "" >> $GITHUB_STEP_SUMMARY
          echo "**Identities Used:**" >> $GITHUB_STEP_SUMMARY
          echo "- 📝 Content Publisher: Deedk822 (deedk822@gmail.com)" >> $GITHUB_STEP_SUMMARY
          echo "- 📊 Task Manager: Dimakatso Moleli (dimakatsomoleli@gmail.com)" >> $GITHUB_STEP_SUMMARY
          echo "" >> $GITHUB_STEP_SUMMARY
<<<<<<< HEAD
          echo "**Secrets:** All loaded from GitHub repository settings" >> $GITHUB_STEP_SUMMARY
=======
>>>>>>> fc815083
          echo "**Status:** Pipeline executed" >> $GITHUB_STEP_SUMMARY<|MERGE_RESOLUTION|>--- conflicted
+++ resolved
@@ -14,7 +14,7 @@
   broadcast_content:
     runs-on: ubuntu-latest
     name: "Authority Engine - Content Broadcasting"
-<<<<<<< HEAD
+ feat/implement-authority-engine
 
     env:
       # ========================================================================
@@ -34,7 +34,7 @@
       NOTION_API_KEY: ${{ secrets.NOTION_API_KEY }}         # ✅ Already set in GitHub Secrets
       NOTION_PAGE_ID: ${{ github.event.inputs.notion_page_id }}
 
-=======
+
     
     env:
       # === AI BRAINS ===
@@ -46,27 +46,27 @@
       NOTION_API_KEY: ${{ secrets.NOTION_API_KEY }}
       NOTION_PAGE_ID: ${{ github.event.inputs.notion_page_id }}
 
->>>>>>> fc815083
+ main
       # === IDENTITY 1: DEEDK822 (BLOG OWNER & CONTENT PUBLISHER) ===
       # WordPress publishing identity
       # Email: deedk822@gmail.com
       # Site: deedk822.wordpress.com
-<<<<<<< HEAD
+ feat/implement-authority-engine
       # These secrets are ALREADY CONFIGURED in GitHub repository settings
       WORDPRESS_USER: ${{ secrets.WORDPRESS_USER }}         # ✅ Already set in GitHub Secrets
       WORDPRESS_PASSWORD: ${{ secrets.WORDPRESS_PASSWORD }} # ✅ Already set in GitHub Secrets
       WORDPRESS_URL: "https://deedk822.wordpress.com/xmlrpc.php"  # Public URL (not secret)
-=======
+
       WORDPRESS_USER: ${{ secrets.WORDPRESS_USER }}           # deedk822@gmail.com
       WORDPRESS_PASSWORD: ${{ secrets.WORDPRESS_PASSWORD }}
       WORDPRESS_URL: "https://deedk822.wordpress.com/xmlrpc.php"
->>>>>>> fc815083
+ main
 
       # === IDENTITY 2: DIMAKATSO MOLELI (PROJECT MANAGER) ===
       # Jira task tracking identity
       # Email: dimakatsomoleli@gmail.com
       # Jira: dimakatsomoleli.atlassian.net
-<<<<<<< HEAD
+ feat/implement-authority-engine
       # These secrets are ALREADY CONFIGURED in GitHub repository settings
       JIRA_USER_EMAIL: ${{ secrets.JIRA_USER_EMAIL }}      # ✅ Already set in GitHub Secrets
       JIRA_API_TOKEN: ${{ secrets.JIRA_LINK }}             # ✅ Already set in GitHub Secrets
@@ -77,7 +77,7 @@
       ARYSHARE_API_KEY: ${{ secrets.ARYSHARE_API_KEY }}    # ✅ Already set in GitHub Secrets
       MAILCHIMP_API_KEY: ${{ secrets.MAILCHIMP_API_KEY }}  # ✅ Already set in GitHub Secrets
       MANAGE_WIX_API_KEY: ${{ secrets.MANAGE_WIX_API_KEY }} # ✅ Already set in GitHub Secrets
-=======
+
       JIRA_USER_EMAIL: ${{ secrets.JIRA_USER_EMAIL }}        # dimakatsomoleli@gmail.com
       JIRA_API_TOKEN: ${{ secrets.JIRA_LINK }}
       JIRA_BASE_URL: "https://dimakatsomoleli.atlassian.net"
@@ -86,7 +86,7 @@
       ARYSHARE_API_KEY: ${{ secrets.ARYSHARE_API_KEY }}
       MAILCHIMP_API_KEY: ${{ secrets.MAILCHIMP_API_KEY }}
       MANAGE_WIX_API_KEY: ${{ secrets.MANAGE_WIX_API_KEY }}
->>>>>>> fc815083
+ main
 
     steps:
       - name: Checkout Code
@@ -104,21 +104,21 @@
           pip install -e vaal-ai-empire/
           pip install notion-client python-wordpress-xmlrpc jira mailchimp-marketing requests
 
-<<<<<<< HEAD
+ feat/implement-authority-engine
       - name: 🔑 Verify Secrets Are Loaded
-=======
+
       - name: 🔑 Verify Identities
->>>>>>> fc815083
+ main
         run: |
           echo "🆔 Verifying Identity Configuration..."
           echo "  📝 WordPress: deedk822@gmail.com (Deedk822)"
           echo "  📊 Jira: dimakatsomoleli@gmail.com (Dimakatso Moleli)"
-<<<<<<< HEAD
+ feat/implement-authority-engine
           echo ""
           echo "✅ All secrets loaded from GitHub repository settings"
           echo "✅ No API keys requested from user"
-=======
->>>>>>> fc815083
+
+ main
           echo "✅ All identities configured correctly"
 
       - name: 🚀 Execute Authority Engine Pipeline
@@ -134,8 +134,8 @@
           echo "- 📝 Content Publisher: Deedk822 (deedk822@gmail.com)" >> $GITHUB_STEP_SUMMARY
           echo "- 📊 Task Manager: Dimakatso Moleli (dimakatsomoleli@gmail.com)" >> $GITHUB_STEP_SUMMARY
           echo "" >> $GITHUB_STEP_SUMMARY
-<<<<<<< HEAD
+ feat/implement-authority-engine
           echo "**Secrets:** All loaded from GitHub repository settings" >> $GITHUB_STEP_SUMMARY
-=======
->>>>>>> fc815083
+
+ main
           echo "**Status:** Pipeline executed" >> $GITHUB_STEP_SUMMARY