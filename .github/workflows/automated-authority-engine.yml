--- conflicted
+++ resolved
@@ -12,7 +12,7 @@
     runs-on: ubuntu-latest
     name: "Execute Tax Agent & Titans"
 
-<<<<<<< HEAD
+ main
     env:
       OPENAI_API_KEY: ${{ secrets.OPENAI_API_KEY }}
       COHERE_API_KEY: ${{ secrets.COHERE_API_KEY }}
@@ -21,7 +21,7 @@
       GLEAN_API_KEY: ${{ secrets.GLEAN_API_KEY }}
       GLEAN_API_ENDPOINT: ${{ secrets.GLEAN_API_ENDPOINT }}
       PYTHONPATH: ${{ github.workspace }}/vaal-ai-empire
-=======
+
     # 1. MAP THE KEYS (Using only what you have)
     env:
       # BRAINS
@@ -38,7 +38,7 @@
       OSS_ACCESS_KEY_SECRET: ${{ secrets.ACCESS_KEY_SECRET }}
       OSS_ENDPOINT: https://oss-eu-west-1.aliyuncs.com
       OSS_BUCKET: vaal-vault
->>>>>>> b54671f0
+ Vaal-empire-1
 
     steps:
       - name: Checkout Codebase
@@ -54,7 +54,7 @@
         run: |
           echo "📦 Installing AI Workforce..."
           pip install --upgrade pip
-<<<<<<< HEAD
+ main
 
           # Clean artifacts to prevent stale builds
           find vaal-ai-empire -type d -name "*.egg-info" -exec rm -rf {} + 2>/dev/null || true
@@ -66,7 +66,7 @@
 
       - name: 🛡️ Run Guardian Engine (Crisis Monitor)
         run: |
-=======
+
           
           # 1. Install Requirements
           pip install -r vaal-ai-empire/requirements.txt
@@ -81,33 +81,33 @@
         run: |
           export PYTHONPATH=$PYTHONPATH:$(pwd)/vaal-ai-empire
           
->>>>>>> b54671f0
+ Vaal-empire-1
           python3 -c "
           import sys
           from src.agents.tax_collector import TaxAgentMaster
           
           print('🚀 ACTIVATING GUARDIAN (TITAN MODE)...')
           agent = TaxAgentMaster()
-<<<<<<< HEAD
+ main
           agent.set_model('deepseek-v3')
           agent.execute_revenue_search()
-=======
+
           # Force DeepSeek/Qwen Reasoning for High Value Checks
           agent.set_model('deepseek-v3') 
           
           # Execute Real Revenue Search
           revenue = agent.execute_revenue_search()
           print(f'💰 GUARDIAN REPORT: Revenue Generated: R{revenue}')
->>>>>>> b54671f0
+ Vaal-empire-1
           "
 
       - name: ✍️ Run Content Factory (Visionary)
         run: |
-<<<<<<< HEAD
-=======
+ main
+
           export PYTHONPATH=$PYTHONPATH:$(pwd)/vaal-ai-empire
           
->>>>>>> b54671f0
+ Vaal-empire-1
           python3 -c "
           import sys
           from src.products.content_studio import ContentStudio
@@ -125,20 +125,20 @@
 
       - name: 💰 Run Tax Compliance Scan (SARS)
         run: |
-<<<<<<< HEAD
-=======
+ main
+
           export PYTHONPATH=$PYTHONPATH:$(pwd)/vaal-ai-empire
           
->>>>>>> b54671f0
+ Vaal-empire-1
           python3 -c "
           from src.agents.tax_collector import TaxAgentMaster
           
           print('📉 ACTIVATING SARS CASH FLOW MINER...')
           agent = TaxAgentMaster()
-<<<<<<< HEAD
+ main
           agent.set_model('standard')
           agent.execute_revenue_search()
-=======
+
           
           # Use Standard Mode (Checks internal OSS Vault)
           agent.set_model('standard') 
@@ -146,7 +146,7 @@
           # Execute Real Audit
           result = agent.execute_revenue_search()
           print(f'✅ COMPLIANCE CHECK COMPLETE. Value: R{result}')
->>>>>>> b54671f0
+ Vaal-empire-1
           "
 
   # JOB 2: THE ARBITER (System Optimization)
