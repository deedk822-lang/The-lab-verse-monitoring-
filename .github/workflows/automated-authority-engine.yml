--- conflicted
+++ resolved
@@ -60,7 +60,7 @@
       - name: Install Dependencies
         run: |
           echo "📦 Installing dependencies..."
-<<<<<<< HEAD
+ bolt-db-connection-pooling-16386782449900478470
           python -m pip install --upgrade pip
           pip install -r vaal-ai-empire/requirements-ci.txt
 
@@ -94,7 +94,7 @@
 
           simulator = VanHackCRSSimulator()
 
-=======
+
           python -m pip install --upgrade pip setuptools wheel
           pip install -r vaal-ai-empire/requirements.txt
 
@@ -128,7 +128,7 @@
 
           simulator = VanHackCRSSimulator()
 
->>>>>>> 5a4671bf
+ main
           # Test resume (replace with OSS fetch in production)
           test_resume = '''
           Age: 28
