name: CI - Continuous Integration

on:
  push:
    branches: [main, develop]
  pull_request:
    branches: [main, develop]
  workflow_dispatch:

jobs:
  # 1. FOUNDATION CHECK (Node & Python Dependencies)
  foundation-check:
    name: System Validation
    runs-on: ubuntu-latest
    
    steps:
      - name: Checkout Repository
        uses: actions/checkout@v4
      
      # --- NODE.JS LAYER ---
      - name: Setup Node.js
        uses: actions/setup-node@v4
        with:
          node-version: '20'
          cache: 'npm'
      
      - name: Validate package.json
        run: |
<<<<<<< HEAD
          node -e "require('./package.json')"
          echo "✅ package.json is valid"
=======
          echo "🔍 Validating package.json syntax..."
          if [ -f package.json ]; then
            jq empty package.json
            echo "✅ package.json is valid JSON"
          else
            echo "❌ package.json not found!"
            exit 1
          fi
      
      - name: Check for Duplicate Dependencies
        run: |
          echo "🔍 Checking for duplicate dependencies..."
          # Uses // {} to handle cases where devDependencies or dependencies might be missing
          if jq -e '(.dependencies // {}) + (.devDependencies // {}) | group_by(.) | map(select(length > 1))' package.json | grep -q '\['; then
            echo "❌ Duplicate dependencies found!"
            exit 1
          else
            echo "✅ No duplicate dependencies"
          fi
      
      - name: Install Dependencies
        run: |
          echo "📦 Installing dependencies..."
          npm ci
          echo "✅ Dependencies installed successfully"
      
      - name: Verify Dependency Tree
        run: |
          echo "🌳 Checking dependency tree for issues..."
          npm ls --depth=0 || true
          echo "✅ Dependency tree verified"
      
      - name: Check for Outdated Dependencies
        run: |
          echo "📊 Checking for outdated dependencies..."
          npm outdated || true
          echo "ℹ️  Outdated dependencies listed above (if any)"
  
  env-validation:
    name: Environment Validation
    runs-on: ubuntu-latest
    needs: dependency-check
    env:
      OPENAI_API_KEY: ${{ secrets.OPENAI_API_KEY }}
      COHERE_API_KEY: ${{ secrets.COHERE_API_KEY }}
      GROQ_API_KEY: ${{ secrets.GROQ_API_KEY }}
      ANTHROPIC_API_KEY: ${{ secrets.ANTHROPIC_API_KEY }}
      HUGGINGFACE_TOKEN: ${{ secrets.HUGGINGFACE_API_KEY }}
      GLM4_API_KEY: ${{ secrets.GLM4_API_KEY }}
      MISTRAL_API_KEY: ${{ secrets.MISTRALAI_API_KEY }}

    steps:
      - name: Checkout Repository
        uses: actions/checkout@v4
>>>>>>> 830fad5a

      - name: Install Node Dependencies
        run: npm ci

<<<<<<< HEAD
      # --- PYTHON AI LAYER ---
      - name: Setup Python 3.10
        uses: actions/setup-python@v4
        with:
          python-version: '3.10'
          cache: 'pip'
=======
      - name: Create dummy .env file
        run: |
          if [ -f .env.example ]; then
            cp .env.example .env
          else
            touch .env
          fi
>>>>>>> 830fad5a

      - name: Install AI Empire Dependencies
        run: |
          echo "📦 Installing Empire Core..."
          pip install --upgrade pip
          # Installs your project as a package (as per upgrade_to_package.sh)
          if [ -f "vaal-ai-empire/pyproject.toml" ]; then
            pip install -e vaal-ai-empire/
          else
            echo "⚠️ pyproject.toml not found, attempting requirements.txt"
            if [ -f "vaal-ai-empire/requirements.txt" ]; then
              pip install -r vaal-ai-empire/requirements.txt
            fi
          fi
          # Install Linter
          pip install flake8

  # 2. CODE QUALITY (Linting & Syntax)
  quality-control:
    name: Code Quality
    runs-on: ubuntu-latest
    needs: foundation-check
    
    steps:
      - name: Checkout Repository
        uses: actions/checkout@v4
      
      - name: Setup Environment
        uses: actions/setup-node@v4
        with:
          node-version: '20'
<<<<<<< HEAD
      
      - name: Setup Python
        uses: actions/setup-python@v4
        with:
          python-version: '3.10'

      - name: Node Linting (ESLint)
=======
          cache: 'npm'
      
      - name: Install Dependencies
        run: npm ci
      
      - name: Validate JSON Files
        run: |
          echo "🔍 Validating all JSON files..."
          # Using jq empty is safer and standard for validation
          find . -name "*.json" \
            -not -path "*/node_modules/*" \
            -not -path "*/.next/*" \
            -not -path "*/dist/*" \
            -not -path "*/build/*" \
            -print0 | xargs -0 -I {} sh -c 'echo "Checking: {}"; jq empty "{}" || exit 255'
          echo "✅ All JSON files valid"
      
      - name: Validate YAML Workflow Files
        run: |
          echo "🔍 Validating GitHub workflow YAML files..."
          # Ensure PyYAML is available
          pip install pyyaml

          for file in .github/workflows/*.yml .github/workflows/*.yaml; do
            if [ -f "$file" ]; then
              echo "Checking: $file"
              if ! python3 -c "import yaml; yaml.safe_load(open('$file'))" 2>/dev/null; then
                echo "❌ Invalid YAML: $file"
                exit 1
              fi
            fi
          done
          echo "✅ All workflow files have valid YAML syntax"
      
      - name: Run ESLint
>>>>>>> 830fad5a
        run: |
          npm ci
          npm run lint || echo "⚠️ ESLint warnings found"

      - name: Python Linting (Flake8)
        run: |
          pip install flake8
          # Check for syntax errors or undefined names in the Empire
          echo "🔍 Scanning Agent Logic..."
          flake8 vaal-ai-empire/src --count --select=E9,F63,F7,F82 --show-source --statistics
          echo "✅ AI Core Syntax Valid"

  # 3. SECURITY SCAN (Secrets & Vulnerabilities)
  security-audit:
    name: Security Protocol
    runs-on: ubuntu-latest
    needs: foundation-check
    
    steps:
      - name: Checkout Repository
        uses: actions/checkout@v4
      
      - name: Audit Node Dependencies
        run: npm audit --audit-level=moderate || echo "⚠️ Moderate Node issues found"

      - name: Scan for Hardcoded Secrets
        run: |
          echo "🔍 Scanning for exposed API Keys..."
          if grep -r -E "(api_key|secret_key)\s*=\s*['\"][a-zA-Z0-9]{20,}['\"]" vaal-ai-empire/src; then
            echo "❌ CRITICAL: Hardcoded API Key detected in source code!"
            exit 1
          else
            echo "✅ No hardcoded secrets detected."
          fi

  # NEW JOB: BUILD & TEST (Node.js Application)
  build-and-test:
    name: Build & Test (Node.js)
    runs-on: ubuntu-latest
    needs: foundation-check
    
    steps:
      - name: Checkout Repository
        uses: actions/checkout@v4
      
      - name: Setup Node.js
        uses: actions/setup-node@v4
        with:
          node-version: '20'
          cache: 'npm'

      - name: Install Node Dependencies
        run: npm ci

      - name: Check Code Formatting
        run: npm run format -- --check

      - name: Run Node.js Tests
        run: npm test

      - name: Build Next.js App
        run: npx next build

  # 4. EMPIRE INTEGRITY (The Master Engine Check)
  empire-integrity:
    name: AI Engine Integrity
    runs-on: ubuntu-latest
    needs: [quality-control, security-audit, build-and-test]
    env:
      # Dummy keys to allow imports to succeed without crashing
      OPENAI_API_KEY: "sk-dummy-validation-key"
      COHERE_API_KEY: "dummy"
      GROQ_API_KEY: "dummy"
      
    steps:
      - name: Checkout Repository
        uses: actions/checkout@v4
      
      - name: Setup Python
        uses: actions/setup-python@v4
        with:
          python-version: '3.10'

      - name: Install Empire Logic
        run: |
          pip install --upgrade pip
          pip install -e vaal-ai-empire/
          # Ensure dependencies for the agents are present
          pip install fastapi uvicorn python-multipart huggingface_hub requests mcp databricks-sdk httpx dashscope openai cohere mistralai groq

      - name: Verify Tax Agent Compilation
        run: |
          echo "🧠 Verifying TaxAgentMaster Integrity..."
          # This tries to import the class. If there are syntax errors or missing imports, it fails.
          python3 -c "from src.agents.tax_collector import TaxAgentMaster; print('✅ Tax Agent Compiled Successfully')"

      - name: Verify Titan Brain Linkage
        run: |
          echo "⚔️ Verifying Titan Brain Protocol..."
          python3 -c "from src.core.titan_brain import TitanBrain; print('✅ Titan Brain Linked')"

  # 5. SUMMARY
  summary:
    name: Mission Report
    runs-on: ubuntu-latest
    needs: [empire-integrity]
    if: always()
    
    steps:
      - name: Generate Report
        run: |
          echo "## 🌍 Empire Status Report" >> $GITHUB_STEP_SUMMARY
          echo "| System | Status |" >> $GITHUB_STEP_SUMMARY
          echo "|---|---|" >> $GITHUB_STEP_SUMMARY
          echo "| ✅ Node.js Web Layer | Operational |" >> $GITHUB_STEP_SUMMARY
          echo "| ✅ Python AI Core | Operational |" >> $GITHUB_STEP_SUMMARY
          echo "| ✅ Titan Brain | Linked |" >> $GITHUB_STEP_SUMMARY
          echo "| ✅ Security Protocols | Secure |" >> $GITHUB_STEP_SUMMARY
          echo "" >> $GITHUB_STEP_SUMMARY
          echo "🚀 The Engine is ready for deployment." >> $GITHUB_STEP_SUMMARY<|MERGE_RESOLUTION|>--- conflicted
+++ resolved
@@ -26,10 +26,10 @@
       
       - name: Validate package.json
         run: |
-<<<<<<< HEAD
+ main
           node -e "require('./package.json')"
           echo "✅ package.json is valid"
-=======
+
           echo "🔍 Validating package.json syntax..."
           if [ -f package.json ]; then
             jq empty package.json
@@ -84,19 +84,19 @@
     steps:
       - name: Checkout Repository
         uses: actions/checkout@v4
->>>>>>> 830fad5a
+ fix/remove-youtube-api
 
       - name: Install Node Dependencies
         run: npm ci
 
-<<<<<<< HEAD
+ main
       # --- PYTHON AI LAYER ---
       - name: Setup Python 3.10
         uses: actions/setup-python@v4
         with:
           python-version: '3.10'
           cache: 'pip'
-=======
+
       - name: Create dummy .env file
         run: |
           if [ -f .env.example ]; then
@@ -104,7 +104,7 @@
           else
             touch .env
           fi
->>>>>>> 830fad5a
+ fix/remove-youtube-api
 
       - name: Install AI Empire Dependencies
         run: |
@@ -136,7 +136,7 @@
         uses: actions/setup-node@v4
         with:
           node-version: '20'
-<<<<<<< HEAD
+ main
       
       - name: Setup Python
         uses: actions/setup-python@v4
@@ -144,7 +144,7 @@
           python-version: '3.10'
 
       - name: Node Linting (ESLint)
-=======
+
           cache: 'npm'
       
       - name: Install Dependencies
@@ -180,7 +180,7 @@
           echo "✅ All workflow files have valid YAML syntax"
       
       - name: Run ESLint
->>>>>>> 830fad5a
+ fix/remove-youtube-api
         run: |
           npm ci
           npm run lint || echo "⚠️ ESLint warnings found"
