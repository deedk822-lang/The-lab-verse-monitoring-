version: '3.8'

networks:
  monitoring:
    external: true

services:
  kimi-project-manager:
    build:
      context: .
      dockerfile: Dockerfile.kimi
<<<<<<< HEAD
    container_name: labverse_kimi_pm
=======
    container_name: labverse_kimi_manager
>>>>>>> 3de3c6d4
    restart: unless-stopped
    ports:
      - "8084:8084"
    environment:
      - OPENAI_API_KEY=${OPENAI_API_KEY:-}
      - ANTHROPIC_API_KEY=${ANTHROPIC_API_KEY:-}
      - DASHSCOPE_API_KEY=${DASHSCOPE_API_KEY:-}
      - MOONSHOT_API_KEY=${MOONSHOT_API_KEY:-}
      - PROMETHEUS_URL=http://prometheus:9090
      - GRAFANA_URL=http://grafana:3000
      - COST_OPTIMIZER_URL=http://cost-optimizer:8083
      - PROJECT_ID=the-lab-verse-monitoring
      - INITIAL_BUDGET=50000
      - ESTIMATED_DAYS=90
      - SLACK_WEBHOOK_URL=${SLACK_WEBHOOK_URL:-}
      - HUMAN_APPROVAL_CHANNEL=#project-approvals
      - KIMI_HOST=0.0.0.0
      - KIMI_PORT=8084
      - REDIS_URL=${REDIS_URL:-redis://redis:6379}
    networks:
      - monitoring
    healthcheck:
      test: ["CMD", "curl", "-f", "http://localhost:8084/health"]
      interval: 30s
      timeout: 10s
      retries: 3
      start_period: 45s
    depends_on:
      - prometheus
      - grafana
    volumes:
      - ./kimi_workspace:/app/workspace
      - ./logs:/app/logs
      - ./config/kimi_instruct.json:/app/config/kimi_instruct.json:ro
    labels:
      - "traefik.enable=true"
      - "traefik.http.routers.kimi.rule=Host(`kimi.localhost`)"
      - "traefik.http.services.kimi.loadbalancer.server.port=8084"
      - "com.docker.compose.service=kimi-project-manager"<|MERGE_RESOLUTION|>--- conflicted
+++ resolved
@@ -9,11 +9,11 @@
     build:
       context: .
       dockerfile: Dockerfile.kimi
-<<<<<<< HEAD
+ cursor/debug-and-fix-main-branch-f40d
     container_name: labverse_kimi_pm
-=======
+
     container_name: labverse_kimi_manager
->>>>>>> 3de3c6d4
+ main
     restart: unless-stopped
     ports:
       - "8084:8084"
@@ -52,4 +52,8 @@
       - "traefik.enable=true"
       - "traefik.http.routers.kimi.rule=Host(`kimi.localhost`)"
       - "traefik.http.services.kimi.loadbalancer.server.port=8084"
-      - "com.docker.compose.service=kimi-project-manager"+ cursor/debug-and-fix-main-branch-f40d
+      - "com.docker.compose.service=kimi-project-manager"
+
+      - "com.docker.compose.service=kimi-project-manager"
+ main