--- conflicted
+++ resolved
@@ -1,8 +1,8 @@
-<<<<<<< HEAD
+ main
 # fly.toml
 app = "the-lab-verse-monitoring"
 primary_region = "iad"
-=======
+
 # fly.toml app configuration file generated for the-lab-verse-monitoring on 2025-11-02T19:23:14Z
 #
 # See https://fly.io/docs/reference/configuration/ for information about how to use this file.
@@ -10,7 +10,7 @@
 
 app = 'the-lab-verse-monitoring'
 primary_region = 'ams'
->>>>>>> 7bee4059
+ flyio-new-files
 
 [build]
 
@@ -19,7 +19,7 @@
 NODE_ENV = "production"
 
 [http_service]
-<<<<<<< HEAD
+ main
 internal_port = 3000
 force_https = true
 auto_stop_machines = true
@@ -60,7 +60,7 @@
 method = "get"
 path = "/health"
 protocol = "http"
-=======
+
   internal_port = 8080
   force_https = true
   auto_stop_machines = 'stop'
@@ -73,4 +73,4 @@
   cpu_kind = 'shared'
   cpus = 1
   memory_mb = 1024
->>>>>>> 7bee4059
+ flyio-new-files