--- conflicted
+++ resolved
@@ -1,5 +1,5 @@
 export default {
-<<<<<<< HEAD
+ cursor/create-ci-performance-dashboard-8ca4
   testEnvironment: 'node',
   testTimeout: 90000, // 90 second timeout for network-heavy tests
   
@@ -19,7 +19,7 @@
   
   // Test matching
   testMatch: ['**/test/**/*.test.js'],
-=======
+
   testTimeout: 30000,          // 30s reasonable timeout
   maxWorkers: '50%',           // Parallel execution
   cache: true,
@@ -29,7 +29,7 @@
   setupFilesAfterEnv: ['<rootDir>/test/setup.js'],
   
   // Ignore patterns
->>>>>>> efdf5fc1
+ main
   modulePathIgnorePatterns: [
     '<rootDir>/scout-monetization/',
     '<rootDir>/.jest-cache/',
@@ -41,19 +41,19 @@
     '**/test/**/*.test.js'
   ],
   
-<<<<<<< HEAD
+ cursor/create-ci-performance-dashboard-8ca4
   // Setup files
   setupFilesAfterEnv: ['<rootDir>/test/setup.js'],
   
-=======
->>>>>>> efdf5fc1
+
+ main
   // Coverage configuration
   collectCoverageFrom: [
     'src/**/*.js',
     '!src/**/*.test.js',
     '!src/**/__tests__/**'
   ],
-<<<<<<< HEAD
+ cursor/create-ci-performance-dashboard-8ca4
   coverageDirectory: 'coverage',
   coverageReporters: ['text', 'html', 'json-summary', 'lcov'],
   
@@ -100,7 +100,7 @@
   // Cache configuration
   cache: true,
   cacheDirectory: '/tmp/jest-cache'
-=======
+
   
   coverageThreshold: {
     global: {
@@ -115,5 +115,5 @@
   verbose: true,
   detectOpenHandles: true,
   forceExit: true // Prevent hanging tests
->>>>>>> efdf5fc1
+ main
 };