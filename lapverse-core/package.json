{
  "name": "lapverse-core",
  "version": "0.1.0",
  "private": true,
  "type": "module",
  "main": "dist/index.js",
  "types": "dist/index.d.ts",
  "scripts": {
    "build": "tsc -p tsconfig.json",
    "dev": "tsx watch src/index.ts",
    "start": "node dist/index.js",
    "typecheck": "tsc -p tsconfig.json --noEmit"
  },
  "engines": {
    "node": ">=18"
  },
  "description": "",
  "keywords": [],
  "author": "",
  "license": "ISC",
  "devDependencies": {
    "@types/express": "^5.0.3",
    "@types/jest": "^30.0.0",
    "@types/node": "^24.7.1",
    "@types/supertest": "^6.0.3",
    "jest": "^30.2.0",
    "ts-jest": "^29.4.5",
    "tsx": "^4.20.6",
    "typescript": "^5.9.3"
  },
  "dependencies": {
    "@opentelemetry/api": "^1.9.0",
    "axios": "^1.12.2",
    "bullmq": "^5.61.0",
    "dotenv": "^17.2.3",
    "express": "^5.1.0",
    "hot-shots": "^10.0.0",
    "ioredis": "^5.8.1",
    "axios": "^1.7.7",
    "dotenv": "^16.4.5",
    "pino": "^10.0.0",
    "prom-client": "^15.1.3",
<<<<<<< HEAD
    "supertest": "^7.1.4",
    "zod": "^4.1.12"
=======
    "zod": "^3.23.8",
    "supertest": "^7.1.4"
>>>>>>> ed3a4bf9
  },
  "jest": {
    "preset": "ts-jest",
    "testEnvironment": "node"
  }
}<|MERGE_RESOLUTION|>--- conflicted
+++ resolved
@@ -40,13 +40,13 @@
     "dotenv": "^16.4.5",
     "pino": "^10.0.0",
     "prom-client": "^15.1.3",
-<<<<<<< HEAD
+ main
     "supertest": "^7.1.4",
     "zod": "^4.1.12"
-=======
+
     "zod": "^3.23.8",
     "supertest": "^7.1.4"
->>>>>>> ed3a4bf9
+ cursor/the-lap-verse-core-service-polish-ae35
   },
   "jest": {
     "preset": "ts-jest",
