{
  "name": "lapverse-core",
  "version": "0.1.0",
  "private": true,
  "type": "module",
  "main": "dist/index.js",
  "types": "dist/index.d.ts",
  "scripts": {
    "build": "tsc -p tsconfig.json",
    "dev": "tsx watch src/index.ts",
    "start": "node dist/index.js",
    "typecheck": "tsc -p tsconfig.json --noEmit"
  },
  "engines": {
    "node": ">=18"
  },
  "description": "",
  "keywords": [],
  "author": "",
  "license": "ISC",
  "devDependencies": {
    "@types/express": "^5.0.3",
    "@types/jest": "^30.0.0",
    "@types/node": "^24.7.1",
    "@types/supertest": "^6.0.3",
    "jest": "^30.2.0",
    "ts-jest": "^29.4.5",
    "tsx": "^4.20.6",
    "typescript": "^5.9.3"
  },
  "dependencies": {
    "@opentelemetry/api": "^1.9.0",
    "axios": "^1.7.7",
    "bullmq": "^5.61.0",
    "dotenv": "^16.4.5",
    "express": "^5.1.0",
    "hot-shots": "^10.0.0",
    "ioredis": "^5.8.1",
    "pino": "^10.0.0",
    "prom-client": "^15.1.3",
    "supertest": "^7.1.4",
<<<<<<< HEAD
    "zod": "^3.23.8"
=======
    "zod": "^4.1.12"
>>>>>>> 88a03c65
  },
  "jest": {
    "preset": "ts-jest",
    "testEnvironment": "node"
  }
}<|MERGE_RESOLUTION|>--- conflicted
+++ resolved
@@ -39,11 +39,11 @@
     "pino": "^10.0.0",
     "prom-client": "^15.1.3",
     "supertest": "^7.1.4",
-<<<<<<< HEAD
+ cursor/debug-and-fix-main-branch-f40d
     "zod": "^3.23.8"
-=======
+
     "zod": "^4.1.12"
->>>>>>> 88a03c65
+ main
   },
   "jest": {
     "preset": "ts-jest",
