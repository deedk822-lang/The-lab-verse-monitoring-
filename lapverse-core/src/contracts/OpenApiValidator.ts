import type { Request, Response, NextFunction } from 'express';

type HeaderSpec = { name: string; required?: boolean };

export class OpenApiValidator {
  private loaded = false;
<<<<<<< HEAD
  private taskHeaders: HeaderSpec[] = [
    { name: 'idempotency-key', required: true },
    { name: 'x-tenant-id', required: true }
  ];

  async loadSpec(_path?: string){
    // Stubbed: accept a path, mark as loaded to avoid drift
=======
  private requireTenantHeader = false;

  async loadSpec(path?: string){
    // Future: compile OpenAPI 3.1; for now, toggle stricter checks when path provided
    if (path) this.requireTenantHeader = true;
>>>>>>> 2c5388b6
    this.loaded = true;
  }

  validate(req: Request, res: Response, next: NextFunction){
    if (!this.loaded) return next();

<<<<<<< HEAD
    const isV2 = req.baseUrl?.endsWith('/api/v2') || req.originalUrl?.includes('/api/v2');
    if (!isV2) return next();

    // Headers (case-insensitive)
    const getHeader = (name: string) => req.headers[name] || req.headers[name.toLowerCase()];
    for (const h of this.taskHeaders){
      if (h.required && !getHeader(h.name)){
        return res.status(400).json({ error: `missing required header: ${h.name}` });
      }
    }

    // Body validation for POST routes
    if (req.method === 'POST'){
      const body = req.body ?? {};
      if (req.path.endsWith('/tasks')){
        const required = ['type','priority','description','tenant'];
        const missing = required.filter(k => body[k] === undefined);
        if (missing.length) return res.status(400).json({ error: `missing fields: ${missing.join(', ')}` });
      }
      if (req.path.endsWith('/self-compete')){
        const required = ['content','platforms','priority'];
        const missing = required.filter(k => body[k] === undefined);
        if (missing.length) return res.status(400).json({ error: `missing fields: ${missing.join(', ')}` });
=======
    const isV2 = req.baseUrl?.includes('/api/v2') || req.originalUrl?.includes('/api/v2');
    const isTasks = req.method === 'POST' && (req.path.endsWith('/tasks') || req.url.endsWith('/tasks'));
    const isComp  = req.method === 'POST' && (req.path.endsWith('/self-compete') || req.url.endsWith('/self-compete'));

    if (this.requireTenantHeader && isV2 && (isTasks || isComp)){
      const idk = req.header('Idempotency-Key');
      const tenant = req.header('X-Tenant-ID');
      if (!idk) return res.status(400).json({ error: 'Idempotency-Key header required' });
      if (!tenant) return res.status(400).json({ error: 'X-Tenant-ID header required' });
    }

    if (isTasks){
      const body = req.body ?? {};
      if (!body.type || !body.priority || !body.description || !body.tenant){
        return res.status(400).json({ error: 'type, priority, description, tenant are required' });
      }
    }

    if (isComp){
      const body = req.body ?? {};
      if (!body.content || !Array.isArray(body.platforms) || !body.priority){
        return res.status(400).json({ error: 'content, platforms[], priority are required' });
>>>>>>> 2c5388b6
      }
    }

    next();
  }
}<|MERGE_RESOLUTION|>--- conflicted
+++ resolved
@@ -4,7 +4,7 @@
 
 export class OpenApiValidator {
   private loaded = false;
-<<<<<<< HEAD
+ cursor/the-lap-verse-core-service-polish-ae35
   private taskHeaders: HeaderSpec[] = [
     { name: 'idempotency-key', required: true },
     { name: 'x-tenant-id', required: true }
@@ -12,20 +12,20 @@
 
   async loadSpec(_path?: string){
     // Stubbed: accept a path, mark as loaded to avoid drift
-=======
+
   private requireTenantHeader = false;
 
   async loadSpec(path?: string){
     // Future: compile OpenAPI 3.1; for now, toggle stricter checks when path provided
     if (path) this.requireTenantHeader = true;
->>>>>>> 2c5388b6
+ main
     this.loaded = true;
   }
 
   validate(req: Request, res: Response, next: NextFunction){
     if (!this.loaded) return next();
 
-<<<<<<< HEAD
+ cursor/the-lap-verse-core-service-polish-ae35
     const isV2 = req.baseUrl?.endsWith('/api/v2') || req.originalUrl?.includes('/api/v2');
     if (!isV2) return next();
 
@@ -49,7 +49,7 @@
         const required = ['content','platforms','priority'];
         const missing = required.filter(k => body[k] === undefined);
         if (missing.length) return res.status(400).json({ error: `missing fields: ${missing.join(', ')}` });
-=======
+
     const isV2 = req.baseUrl?.includes('/api/v2') || req.originalUrl?.includes('/api/v2');
     const isTasks = req.method === 'POST' && (req.path.endsWith('/tasks') || req.url.endsWith('/tasks'));
     const isComp  = req.method === 'POST' && (req.path.endsWith('/self-compete') || req.url.endsWith('/self-compete'));
@@ -72,7 +72,7 @@
       const body = req.body ?? {};
       if (!body.content || !Array.isArray(body.platforms) || !body.priority){
         return res.status(400).json({ error: 'content, platforms[], priority are required' });
->>>>>>> 2c5388b6
+ main
       }
     }
 
