--- conflicted
+++ resolved
@@ -55,13 +55,13 @@
     "eslint": "^8.57.0",
     "husky": "^8.0.3",
     "jest": "^29.0.0",
-<<<<<<< HEAD
+ cursor/create-ci-performance-dashboard-8ca4
     "jest-html-reporter": "^3.10.2",
     "jest-junit": "^16.0.0",
     "lint-staged": "^15.2.0",
-=======
+
     "nock": "^14.0.10",
->>>>>>> efdf5fc1
+ main
     "nodemon": "^3.1.10",
     "supertest": "^6.3.3"
   },
