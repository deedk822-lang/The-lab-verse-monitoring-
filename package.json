--- conflicted
+++ resolved
@@ -1,37 +1,37 @@
 {
-<<<<<<< HEAD
+ fix-package-json-syntax-error
   "name": "the-lab-verse-monitoring",
-=======
+
   "name": "the-lap-verse-monitoring",
->>>>>>> 0a783972
+ main
   "version": "2.0.0",
   "private": true,
   "description": "The Lab Verse Monitoring - Premium MCP Gateway with Multi-Tier Monetization",
-<<<<<<< HEAD
+ fix-package-json-syntax-error
   "main": "dist/index.js",
-=======
->>>>>>> 0a783972
+
+ main
   "type": "module",
   "scripts": {
     "dev": "next dev",
     "build": "next build",
     "start": "next start",
     "lint": "next lint",
-<<<<<<< HEAD
+ fix-package-json-syntax-error
     "mcp:wpcom": "node mcp-server/wpcom-gateway.js",
     "mcp:unito": "node mcp-server/unito-gateway.js",
     "mcp:socialpilot": "node mcp-server/socialpilot-gateway.js",
     "mcp:hf": "node mcp-server/huggingface-gateway.js",
     "start:all": "concurrently \"npm run mcp:wpcom\" \"npm run mcp:unito\" \"npm run mcp:socialpilot\" \"npm run mcp:hf\"",
     "postinstall": "cd mcp-server && npm install && husky install",
-=======
+
     "test": "echo 'No tests yet – CI passes' && exit 0",
->>>>>>> 0a783972
+ main
     "stripe:listen": "stripe listen --forward-to localhost:3000/api/webhooks/stripe",
     "validate:json": "node scripts/validate-json.js",
     "prepare": "husky install"
   },
-<<<<<<< HEAD
+ fix-package-json-syntax-error
   "keywords": [
     "mcp",
     "gateway",
@@ -43,8 +43,8 @@
   ],
   "author": "",
   "license": "ISC",
-=======
->>>>>>> 0a783972
+
+ main
   "dependencies": {
     "@modelcontextprotocol/sdk": "^1.21.1",
     "@opentelemetry/api": "^1.8.0",
@@ -70,17 +70,17 @@
     "@types/bcryptjs": "^2.4.6",
     "@types/express": "^4.17.21",
     "@types/jsonwebtoken": "^9.0.6",
-<<<<<<< HEAD
+ fix-package-json-syntax-error
     "@types/node": "^24.10.1",
     "@types/react": "^19.2.4",
     "@typescript-eslint/eslint-plugin": "^8.19.1",
     "@typescript-eslint/parser": "^8.19.1",
-=======
+
     "@types/node": "^20.12.12",
     "@types/react": "^18.2.0",
     "@typescript-eslint/eslint-plugin": "^7.1.0",
     "@typescript-eslint/parser": "^7.1.0",
->>>>>>> 0a783972
+ main
     "eslint": "^8.57.0",
     "eslint-config-next": "^14.2.5",
     "husky": "^9.1.7",
