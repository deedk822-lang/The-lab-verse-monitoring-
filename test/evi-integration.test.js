/* eslint-env jest */
import { jest } from '@jest/globals';

<<<<<<< HEAD
// Create mock functions
const mockEnhancedGenerate = jest.fn();
const mockMultiProviderGenerate = jest.fn();
const mockHealthCheck = jest.fn();

// Mock the integration to prevent real provider access
jest.unstable_mockModule('../src/integrations/eviIntegration.js', () => ({
  EviIntegration: jest.fn().mockImplementation(() => ({
    enhancedGenerate: mockEnhancedGenerate,
    multiProviderGenerate: mockMultiProviderGenerate,
    healthCheck: mockHealthCheck
  }))
}));

// Mock providers to prevent "Provider not available" errors
jest.unstable_mockModule('../src/config/providers.js', () => ({
  getActiveProvider: jest.fn(() => ({ id: 'mock-provider', provider: 'mock', modelId: 'gpt-4' })),
  getProviderByName: jest.fn(() => ({ id: 'mock-provider', provider: 'mock', modelId: 'gpt-4' })),
  hasAvailableProvider: jest.fn(() => true)
}));

=======
// Mock all dependencies BEFORE any imports
jest.unstable_mockModule('../src/config/providers.js', () => ({
  getActiveProvider: jest.fn(() => ({ id: 'mock-provider', provider: 'mock', modelId: 'gpt-4' })),
  getProviderByName: jest.fn((name) => {
    if (name === 'openai' || name === 'anthropic' || name === 'mistral-local' || name === 'gpt-4' || name === 'claude-sonnet') {
      return { id: 'mock-provider', provider: 'mock', modelId: name };
    }
    return null;
  }),
  hasAvailableProvider: jest.fn(() => true)
}));

jest.unstable_mockModule('ai', () => ({
  streamText: jest.fn()
}));

>>>>>>> 270ac353
// Import after mocking
const { EviIntegration } = await import('../src/integrations/eviIntegration.js');
const { streamText } = await import('ai');
const { getProviderByName } = await import('../src/config/providers.js');

describe('EviIntegration (mocked)', () => {
  let evi;

  beforeEach(() => {
    jest.clearAllMocks();
    evi = new EviIntegration();
<<<<<<< HEAD
  });

  test('enhancedGenerate returns content', async () => {
    mockEnhancedGenerate.mockResolvedValue({ content: 'AI answer' });
=======

    // Default mock response
    streamText.mockReturnValue({
      text: Promise.resolve('AI answer'),
      textStream: (async function* () {
        yield 'AI answer';
      })()
    });
  });

  test('initialization', () => {
    expect(evi).toBeDefined();
    expect(evi.maxRetries).toBeDefined();
    expect(evi.timeout).toBe(30000);
  });

  test('enhancedGenerate returns content', async () => {
    streamText.mockReturnValue({
      text: Promise.resolve('AI answer'),
      textStream: (async function* () {
        yield 'AI answer';
      })()
    });

>>>>>>> 270ac353
    const res = await evi.enhancedGenerate('hello');
    expect(res.content).toBe('AI answer');
    expect(mockEnhancedGenerate).toHaveBeenCalledWith('hello');
  });

<<<<<<< HEAD
  test('multiProviderGenerate falls back', async () => {
    mockMultiProviderGenerate.mockResolvedValue({ 
      content: 'Fallback answer',
      providerUsed: 'anthropic' 
    });
    const res = await evi.multiProviderGenerate('hello');
    expect(res.content).toBe('Fallback answer');
    expect(mockMultiProviderGenerate).toHaveBeenCalledWith('hello');
  });

  test('healthCheck returns status', async () => {
    mockHealthCheck.mockResolvedValue({ status: 'healthy' });
=======
  test('multiProviderGenerate uses first available provider', async () => {
    // All providers are available (mocked)
    getProviderByName.mockImplementation((name) => {
      return { id: `mock-${name}`, provider: 'mock', modelId: name };
    });

    streamText.mockReturnValue({
      text: Promise.resolve('Success answer'),
      textStream: (async function* () {
        yield 'Success answer';
      })()
    });

    const res = await evi.multiProviderGenerate('hello');

    expect(res).toBeDefined();
    expect(res.content).toBe('Success answer');
    expect(res.providerUsed).toBe('mistral-local'); // First in the list
    expect(res.fallbackAttempts).toBe(0);
  });

  test('multiProviderGenerate falls back on failure', async () => {
    // First provider fails, second succeeds
    getProviderByName
      .mockReturnValueOnce(null) // mistral-local fails
      .mockReturnValueOnce({ id: 'mock-gpt4', provider: 'mock', modelId: 'gpt-4' }); // gpt-4 succeeds

    streamText.mockReturnValue({
      text: Promise.resolve('Fallback answer'),
      textStream: (async function* () {
        yield 'Fallback answer';
      })()
    });

    const res = await evi.multiProviderGenerate('hello');

    expect(res).toBeDefined();
    expect(res.content).toBe('Fallback answer');
    expect(res.providerUsed).toBe('gpt-4');
    expect(res.fallbackAttempts).toBe(1); // Second provider
  });

  test('healthCheck returns status', async () => {
    streamText.mockReturnValue({
      text: Promise.resolve('OK'),
      textStream: (async function* () {
        yield 'OK';
      })()
    });

>>>>>>> 270ac353
    const health = await evi.healthCheck();
    expect(health.status).toBe('healthy');
    expect(mockHealthCheck).toHaveBeenCalled();
  });

  test('handles all providers failing', async () => {
<<<<<<< HEAD
    mockMultiProviderGenerate.mockRejectedValue(new Error('All providers failed'));
    await expect(evi.multiProviderGenerate('hello'))
      .rejects.toThrow('All providers failed');
=======
    // All providers fail
    getProviderByName.mockReturnValue(null);

    await expect(
      evi.multiProviderGenerate('hello')
    ).rejects.toThrow(/All providers failed/i);
  });

  test('enhancePrompt adds context when enhance option is true', () => {
    const enhanced = evi.enhancePrompt('test prompt', {
      enhance: true,
      context: 'test context',
      tone: 'professional',
      format: 'markdown'
    });

    expect(enhanced).toContain('Context: test context');
    expect(enhanced).toContain('Tone: professional');
    expect(enhanced).toContain('Format: markdown');
    expect(enhanced).toContain('test prompt');
  });

  test('enhancePrompt returns original prompt when enhance is false', () => {
    const result = evi.enhancePrompt('test prompt', {
      enhance: false,
      context: 'should not appear'
    });

    expect(result).toBe('test prompt');
>>>>>>> 270ac353
  });

  test('enhancedStream yields chunks with metadata', async () => {
    async function* mockStreamGen() {
      yield 'Chunk 1 ';
      yield 'Chunk 2 ';
      yield 'Chunk 3';
    }

    streamText.mockReturnValue({
      text: Promise.resolve('Chunk 1 Chunk 2 Chunk 3'),
      textStream: mockStreamGen()
    });

    const chunks = [];
    for await (const item of evi.enhancedStream('test')) {
      chunks.push(item);
    }

    // Should have 3 content chunks + 1 summary chunk
    expect(chunks.length).toBeGreaterThanOrEqual(3);
    
    // Check that content chunks have the expected structure
    const contentChunks = chunks.filter(c => c.chunk);
    expect(contentChunks.length).toBe(3);
    expect(contentChunks[0]).toHaveProperty('metadata');
    expect(contentChunks[0].metadata).toHaveProperty('chunkIndex');
    
    // Check summary chunk
    const summaryChunk = chunks.find(c => c.summary);
    expect(summaryChunk).toBeDefined();
    expect(summaryChunk.summary).toHaveProperty('completed', true);
  });
});<|MERGE_RESOLUTION|>--- conflicted
+++ resolved
@@ -1,7 +1,7 @@
 /* eslint-env jest */
 import { jest } from '@jest/globals';
 
-<<<<<<< HEAD
+ cursor/implement-stable-jest-mocking-for-test-isolation-d931
 // Create mock functions
 const mockEnhancedGenerate = jest.fn();
 const mockMultiProviderGenerate = jest.fn();
@@ -23,7 +23,7 @@
   hasAvailableProvider: jest.fn(() => true)
 }));
 
-=======
+
 // Mock all dependencies BEFORE any imports
 jest.unstable_mockModule('../src/config/providers.js', () => ({
   getActiveProvider: jest.fn(() => ({ id: 'mock-provider', provider: 'mock', modelId: 'gpt-4' })),
@@ -40,7 +40,7 @@
   streamText: jest.fn()
 }));
 
->>>>>>> 270ac353
+ main
 // Import after mocking
 const { EviIntegration } = await import('../src/integrations/eviIntegration.js');
 const { streamText } = await import('ai');
@@ -52,12 +52,12 @@
   beforeEach(() => {
     jest.clearAllMocks();
     evi = new EviIntegration();
-<<<<<<< HEAD
+ cursor/implement-stable-jest-mocking-for-test-isolation-d931
   });
 
   test('enhancedGenerate returns content', async () => {
     mockEnhancedGenerate.mockResolvedValue({ content: 'AI answer' });
-=======
+
 
     // Default mock response
     streamText.mockReturnValue({
@@ -82,13 +82,13 @@
       })()
     });
 
->>>>>>> 270ac353
+ main
     const res = await evi.enhancedGenerate('hello');
     expect(res.content).toBe('AI answer');
     expect(mockEnhancedGenerate).toHaveBeenCalledWith('hello');
   });
 
-<<<<<<< HEAD
+ cursor/implement-stable-jest-mocking-for-test-isolation-d931
   test('multiProviderGenerate falls back', async () => {
     mockMultiProviderGenerate.mockResolvedValue({ 
       content: 'Fallback answer',
@@ -101,7 +101,7 @@
 
   test('healthCheck returns status', async () => {
     mockHealthCheck.mockResolvedValue({ status: 'healthy' });
-=======
+
   test('multiProviderGenerate uses first available provider', async () => {
     // All providers are available (mocked)
     getProviderByName.mockImplementation((name) => {
@@ -152,48 +152,16 @@
       })()
     });
 
->>>>>>> 270ac353
+ main
     const health = await evi.healthCheck();
     expect(health.status).toBe('healthy');
     expect(mockHealthCheck).toHaveBeenCalled();
   });
 
   test('handles all providers failing', async () => {
-<<<<<<< HEAD
     mockMultiProviderGenerate.mockRejectedValue(new Error('All providers failed'));
     await expect(evi.multiProviderGenerate('hello'))
       .rejects.toThrow('All providers failed');
-=======
-    // All providers fail
-    getProviderByName.mockReturnValue(null);
-
-    await expect(
-      evi.multiProviderGenerate('hello')
-    ).rejects.toThrow(/All providers failed/i);
-  });
-
-  test('enhancePrompt adds context when enhance option is true', () => {
-    const enhanced = evi.enhancePrompt('test prompt', {
-      enhance: true,
-      context: 'test context',
-      tone: 'professional',
-      format: 'markdown'
-    });
-
-    expect(enhanced).toContain('Context: test context');
-    expect(enhanced).toContain('Tone: professional');
-    expect(enhanced).toContain('Format: markdown');
-    expect(enhanced).toContain('test prompt');
-  });
-
-  test('enhancePrompt returns original prompt when enhance is false', () => {
-    const result = evi.enhancePrompt('test prompt', {
-      enhance: false,
-      context: 'should not appear'
-    });
-
-    expect(result).toBe('test prompt');
->>>>>>> 270ac353
   });
 
   test('enhancedStream yields chunks with metadata', async () => {
