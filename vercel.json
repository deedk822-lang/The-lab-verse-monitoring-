--- conflicted
+++ resolved
@@ -22,11 +22,11 @@
     }
   ],
   "env": {
-<<<<<<< HEAD
-=======
+ Vaal-empire-1
+
     "CDATA_CONNECT_API": "disabled",
     "CDATA_API_KEY": "disabled",
->>>>>>> 1da340ef
+ main
     "GLM4_API_KEY": "@glm4_api_key",
     "AIRTABLE_BASE_ID": "@airtable_base_id",
     "AIRTABLE_API_KEY": "@airtable_api_key"
